--- conflicted
+++ resolved
@@ -22,16 +22,9 @@
 import slashbot.cogs.videos
 import slashbot.cogs.weather
 
-<<<<<<< HEAD
-from slashbot import markovify
 from slashbot.config import App
 from slashbot.bot import ModifiedInteractionBot
 from slashbot.db import populate_word_tables_with_new_words
-
-=======
-from slashbot.config import App
-from slashbot.bot import ModifiedInteractionBot
->>>>>>> ac27271e
 
 logger = logging.getLogger(App.config("LOGGER_NAME"))
 start = time.time()
@@ -39,42 +32,12 @@
 # Load in the markov chain and various other bits of data that are passed to
 # the cogs
 
-<<<<<<< HEAD
-markov_gen = markovify.Text("Jack is a naughty boy.", state_size=4)
-if os.path.exists("data/chain.pickle"):
-    with open("data/chain.pickle", "rb") as file_in:
-        markov_gen.chain = pickle.load(file_in)
-=======
-with open(App.config("BAD_WORDS_FILE"), "r", encoding="utf-8") as file_in:
-    bad_words = file_in.readlines()[0].split()
-
-with open(App.config("GOD_WORDS_FILE"), "r", encoding="utf-8") as file_in:
-    god_words = file_in.read().splitlines()
->>>>>>> ac27271e
-
 # Set up the bot and cogs --------------------------------------------------
 
 # Create bot and the various different cogs -- cogs are declared like this
 # because I cheat a little and pass spam.generate_sentence to other cogs.
 # Ideally I should just write generate_sentence into some global module and
 # import it in the cogs instead
-
-<<<<<<< HEAD
-bot = ModifiedInteractionBot(intents=disnake.Intents.default())
-
-spam = slashbot.cogs.spam.Spam(bot, markov_gen)
-info = slashbot.cogs.info.Info(bot, spam.generate_sentence)
-reminder = slashbot.cogs.remind.Reminder(bot, spam.generate_sentence)
-content = slashbot.cogs.content.Content(bot, spam.generate_sentence)
-weather = slashbot.cogs.weather.Weather(bot, spam.generate_sentence)
-videos = slashbot.cogs.videos.Videos(bot, spam.generate_sentence)
-users = slashbot.cogs.users.Users(bot)
-admin = slashbot.cogs.admin.Admin(bot, App.config("LOGFILE_NAME"))
-ai = slashbot.cogs.ai.AI(bot)
-
-# Add all the cogs to the bot
-=======
->>>>>>> ac27271e
 
 bot = ModifiedInteractionBot(intents=disnake.Intents.default())
 
@@ -108,11 +71,7 @@
 
 
 @bot.event
-<<<<<<< HEAD
 async def on_slash_command_error(inter: disnake.ApplicationCommandInteraction, error: Exception) -> Coroutine:
-=======
-async def on_slash_command_error(inter: disnake.ApplicationCommandInteraction, error: Exception) -> None:
->>>>>>> ac27271e
     """Handle different types of errors.
 
     Parameters
