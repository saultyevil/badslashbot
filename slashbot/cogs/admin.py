#!/usr/bin/env python3
# -*- coding: utf-8 -*-

"""Admin commands for the bot."""

import logging
import os
import sys
from pathlib import Path
from types import coroutine

import disnake
import requests
from disnake.ext import commands

from slashbot.config import App
<<<<<<< HEAD
=======
from slashbot.cog import CustomCog
>>>>>>> ac27271e

cd_user = commands.BucketType.user
logger = logging.getLogger(App.config("LOGGER_NAME"))


class Admin(CustomCog):
    """Admin tools for the bot."""

    def __init__(self, bot: commands.InteractionBot, log_path: Path):
        """Initialize the class."""
        self.bot = bot
        self.log_path = Path(log_path)

    # Commands -----------------------------------------------------------------

    @commands.cooldown(App.config("COOLDOWN_RATE"), App.config("COOLDOWN_STANDARD"), cd_user)
    @commands.slash_command(name="logfile", description="get the tail of the logfile")
    # @commands.default_member_permissions(administrator=True)
    async def log_tail(
        self,
        inter: disnake.ApplicationCommandInteraction,
        file: str = commands.Param(
            default="slashbot",
            description="The log file to tail, slashbot or disnake.",
            choices=["slashbot", "disnake"],
        ),
        num_lines: int = commands.Param(
            default=10,
            description="The number of lines to include in the tail of the log file.",
            max_value=50,
            min_value=1,
        ),
    ) -> coroutine:
        """Print the tail of the log file.

        TODO: reading in the file may need optimizing in the future, e.g.:
              https://stackoverflow.com/questions/136168/get-last-n-lines-of-a-file-similar-to-tail

        Parameters
        ----------
        n_lines: int
            The number of lines to print.
        """
        await inter.response.defer(ephemeral=True)

        if file == "slashbot":
            file_name = self.log_path
        else:
            file_name = self.log_path.with_name("disnake.log")

        with open(file_name, "r", encoding="utf-8") as file_in:
            log_lines = file_in.readlines()

        # iterate backwards over log_lines, until either n_lines is reached or
        # the character limit is reached

        tail = []
        num_chars = 0

        for i in range(1, num_lines + 1):
            try:
                num_chars += len(log_lines[-i])
            except IndexError:
                break

            if num_chars > App.config("MAX_CHARS"):
                break
            tail.append(log_lines[-i])

        return await inter.edit_original_message(f"```{''.join(tail[::-1])}```")

    @commands.cooldown(App.config("COOLDOWN_RATE"), App.config("COOLDOWN_STANDARD"), cd_user)
    @commands.slash_command(name="ip", description="get the external ip address for the bot")
    @commands.default_member_permissions(administrator=True)
    async def external_ip_address(self, inter: disnake.ApplicationCommandInteraction):
        """Get the external IP of the bot."""
        if inter.author.id != App.config("ID_USER_SAULTYEVIL"):
            return await inter.response.send_message("You don't have permission to use this command.", ephemeral=True)

        ip_addr = requests.get("https://api.ipify.org", timeout=5).content.decode("utf-8")
        await inter.response.send_message(f"```{ip_addr}```", ephemeral=True)

    @commands.cooldown(App.config("COOLDOWN_RATE"), App.config("COOLDOWN_STANDARD"), cd_user)
    @commands.slash_command(name="restart_bot", description="restart the bot")
    @commands.default_member_permissions(administrator=True)
    async def restart_bot(self, inter: disnake.ApplicationCommandInteraction):
        """Restart the bot."""
        if inter.author.id != App.config("ID_USER_SAULTYEVIL"):
            return await inter.response.send_message("You don't have permission to use this command.", ephemeral=True)

        logger.info("restarting bot with new process")
        await inter.response.send_message("Restarting the bot...", ephemeral=True)

        os.execv(sys.executable, ["python"] + sys.argv)<|MERGE_RESOLUTION|>--- conflicted
+++ resolved
@@ -14,10 +14,7 @@
 from disnake.ext import commands
 
 from slashbot.config import App
-<<<<<<< HEAD
-=======
 from slashbot.cog import CustomCog
->>>>>>> ac27271e
 
 cd_user = commands.BucketType.user
 logger = logging.getLogger(App.config("LOGGER_NAME"))
