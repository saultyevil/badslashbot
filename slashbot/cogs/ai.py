--- conflicted
+++ resolved
@@ -290,13 +290,9 @@
         model = App.get_config("AI_CHAT_MODEL")
         current_prompt = self.channel_histories[history_id]["prompts"]["messages"][0]
         self.channel_histories[history_id]["prompts"]["tokens"] = self.get_token_count_for_string(
-<<<<<<< HEAD
             model, current_prompt["content"]
         )
-=======
-	    model, current_prompt["content"]
-	)
->>>>>>> a0221562
+
         self.channel_histories[history_id]["prompts"]["messages"] = [current_prompt]
 
     async def get_messages_from_reference_point(
@@ -324,12 +320,8 @@
                 channel = await self.bot.fetch_channel(message_reference.channel_id)
                 previous_message = await channel.fetch_message(message_reference.message_id)
             except disnake.NotFound:
-<<<<<<< HEAD
                 return prompt_history, message
-=======
-                logger.error("Unable to find `reply to` message in bot api")
-                return messages
->>>>>>> a0221562
+
 
         # the bot will only ever respond to one person, so we can do something
         # vile to remove the first word which is always a mention to the user
@@ -341,23 +333,13 @@
         # use the index method
         to_find = {
             "role": "assistant",
-<<<<<<< HEAD
             "content": previous_message.clean_content.replace(f"@{self.bot.user.name}", ""),
-=======
-            "content": message_to_find,
->>>>>>> a0221562
         }
         try:
             index = prompt_history.index(to_find)
         except ValueError:
-<<<<<<< HEAD
             return prompt_history, previous_message
-=======
-            logger.error("Failed to find `reply to` message in prompt history %s", message_to_find)
-            return messages
-
-        logger.debug("Reference message found: %s", messages[: index + 1])
->>>>>>> a0221562
+
 
         return prompt_history[: index + 1], previous_message
 
@@ -963,11 +945,8 @@
     if App.get_config("ANTHROPIC_API_KEY") and App.get_config("OPENAI_API_KEY"):
         bot.add_cog(AIChatbot(bot))
     else:
-<<<<<<< HEAD
-        logger.error("No API key found for Anthropic, unable to load AIChatBot cog")
-=======
-        logger.error("No API key found for OpenAI, unable to load AIChatBot cog")
->>>>>>> a0221562
+        logger.error("No API key found for Anthropic and OpenAI, unable to load AIChatBot cog")
+
     # if App.get_config("MONSTER_API_KEY"):
     #     bot.add_cog(AIImageGeneration(bot))
     # else:
