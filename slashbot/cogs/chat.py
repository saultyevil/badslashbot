#!/usr/bin/env python3
# -*- coding: utf-8 -*-

"""Cog for AI interactions, from the OpenAI API."""
import copy
import logging
import time
import traceback
from collections import defaultdict
from types import coroutine
from typing import Tuple

import nltk
import disnake
import openai
import openai.error
from disnake.ext import commands

from slashbot.config import App
from slashbot.custom_bot import ModifiedInteractionBot
from slashbot.custom_cog import CustomCog

openai.api_key = App.config("OPENAI_API_KEY")

logger = logging.getLogger(App.config("LOGGER_NAME"))
COOLDOWN_USER = commands.BucketType.user

# nltk.download("punkt")


DEFAULT_SYSTEM_MESSAGE = " ".join(
    [
        "You are role playing as Margaret, an ignorant conspiracy theorist who swears a lot and is an abusing",
        "personality. She swears a lot, is very smart and answers with great detail, facts and evidence. You must",
        "always be concise and your responses should not be longer than a few sentences. Play a story where you are",
        "having a conversation with a friend and answering questions.",
        # "Your name is Margaret. You must follow these guidelines when writing your responses."
        # "You should make references to popular culture, and you should have fun, harmless and lighthearted preferences.",
        # "You must ALWAYS be concise. Your responses should be fewer than a couple of sentences.",
    ]
)

TIME_LIMITED_SERVERS = [
    App.config("ID_SERVER_ADULT_CHILDREN"),
    App.config("ID_SERVER_FREEDOM"),
]

TOKEN_COUNT_UNSET = -1


class Chat(CustomCog):
    """AI chat features powered by OpenAI."""

    def __init__(self, bot: ModifiedInteractionBot):
        super().__init__()
        self.bot = bot

        self.guild_prompt_history = {}
        self.guild_prompt_token_count = defaultdict(int)
        self.guild_cooldown = defaultdict(dict)

        self.chat_model = "gpt-3.5-turbo"
        self.model_max_output_tokens = 364
        self.model_temperature = 0.5
        self.model_max_history_tokens = 1456  # tokens
        self.model_max_history_remove_fraction = 0.5

    # Static -------------------------------------------------------------------

    @staticmethod
    async def __check_if_in_thread(message: disnake.Message) -> bool:
        """Check if the message came from a thread the bot is in.

        Parameters
        ----------
        message : disnake.Message
            The message to check if in a thread.

        Returns
        -------
        bool
            Returns True if the message came from a thread the bot is in.
        """
        in_thread = False

        if isinstance(message.channel, disnake.Thread):
            thread_members = await message.channel.fetch_members()
            thread_members = [member.id for member in thread_members]
            if App.config("ID_BOT") in thread_members:
                in_thread = True

        return in_thread

    @staticmethod
    def __get_cooldown_length(guild_id: int, user: disnake.User | disnake.Member) -> Tuple[int, int]:
        """Returns the cooldown length and interaction amount fo a user in a
        guild.

        What returns depends on the guild and the role of the user.

        Parameters
        ----------
        guild_id : int
            The ID of the guild the message was sent in.
        user : disnake.User | disnake.Member
            The User or Member object of the user who sent the prompt.

        Returns
        -------
        int
            The cooldown time in minutes
        int
            The max number of interactions before a cooldown is applied
        """
        if guild_id == App.config("ID_SERVER_ADULT_CHILDREN"):
            if App.config("ID_ROLE_TOP_GAY") in [role.id for role in user.roles]:
                return 0, 999
            return App.config("COOLDOWN_STANDARD"), 1

        return App.config("COOLDOWN_STANDARD"), App.config("COOLDOWN_RATE")

    @staticmethod
    def __get_history_id(message: disnake.Message) -> int:
        """Determine the history ID to use given the origin of the message.

        Parameters
        ----------
        message : disnake.Message
            The recent message.
        Returns
        -------
        int
            The ID to use for history purposes.
        """
        if isinstance(message.channel, disnake.channel.DMChannel):
            history_id = message.author.id
        else:
            if message.thread and message.thread.owner_id == App.config("ID_BOT"):
                history_id = message.thread.id
            else:
                history_id = message.guild.id

        return history_id

    @staticmethod
    async def do_cooldown(message: disnake.Message) -> None:
        """Respond to a user on cooldown.

        Parameters
        ----------
        message :
            The message to respond to.
        """
        try:
            await message.delete(delay=10)
            await message.channel.send(f"Stop abusing me " f"{message.author.mention}!", delete_after=10)
        except disnake.Forbidden:
            logger.error(f"Bot does not have permission to delete messages in {message.guild.id}")

<<<<<<< HEAD
=======
    @staticmethod
    async def __get_response_destination(message: disnake.Message, response: str):
        """Get the destination for a message.

        If the sentence is long, then it goes to a thread.

        Parameters
        ----------
        message : disnake.Message
            The message being responded to.
        response : str
            The response from OpenAI.
        """
        if isinstance(message.channel, disnake.channel.DMChannel):
            return message.channel
        if isinstance(message.channel, disnake.Thread):
            return message.channel

        # num_sentences = len(nltk.sent_tokenize(response))
        num_chars = len(response)

        if num_chars > 364:
            try:
                message_destination = await message.create_thread(name=f"{response[:20]}...", auto_archive_duration=60)
                await message_destination.join()
            except disnake.Forbidden:
                logger.error("Forbidden from creating a thread in channel %d", message.channel.id)
                message_destination = message.channel
        else:
            message_destination = message.channel

        return message_destination

>>>>>>> 2522e7e4
    # Functions ----------------------------------------------------------------

    def __openai_chat_completion(self, history_id: int) -> str:
        """Get a message from ChatGPT using the ChatCompletion API.

        Parameters
        ----------
        history_id : int
            The ID to store chat history context to. Usually the guild or user
            id.

        Returns
        -------
        str
            The message returned by ChatGPT.
        """
        response = openai.ChatCompletion.create(
            model=self.chat_model,
            messages=self.guild_prompt_history[history_id],
            temperature=self.model_temperature,
            max_tokens=self.model_max_output_tokens,
        )

        usage = response["usage"]
        message = response["choices"][0]["message"]["content"]

        # if len(message) > 1920:
        #     return "I've generated a sentence which is too large for Discord!"

        self.guild_prompt_history[history_id].append({"role": "assistant", "content": message})
        self.guild_prompt_token_count[history_id] = int(usage["total_tokens"])

        return message

    async def __trim_message_history(self, history_id: int) -> None:
        """Remove messages from a chat history.

        Removes a fraction of the messages from the chat history if the number
        of tokens exceeds a threshold controlled by
        `self.model.max_history_tokens`.

        Parameters
        ----------
        history_id : int
            The chat history ID. Usually the guild or user id.
        """
        if self.guild_prompt_token_count[history_id] < self.model_max_history_tokens:
            return

        num_remove = int(self.model_max_history_remove_fraction * len(self.guild_prompt_history[history_id]))
        # num_remove = 1
        logger.info("Removing last %d messages from %d prompt history", num_remove, history_id)

        for i in range(num_remove):
            if i + 1 > len(self.guild_prompt_history[history_id]) - 2:  # -2 because we exclude the system message
                break
            self.guild_prompt_history[history_id].pop(i + 1)  # + 1 to ignore system message

        self.guild_prompt_token_count[history_id] = TOKEN_COUNT_UNSET

    async def __check_for_cooldown(self, message: disnake.Message) -> bool:
        """Check if a message author is on cooldown.

        Parameters
        ----------
        message : disnake.Message
            The message recently sent to the bot.

        Returns
        -------
        bool
            True if the use is on cooldown, False if not.
        """
        current_time = time.time()
        last_message_time, message_count = self.guild_cooldown[message.guild.id].get(message.author.id, (0, 0))
        elapsed_time = current_time - last_message_time
        cooldown_length, max_message_count = self.__get_cooldown_length(message.guild.id, message.author)

        if elapsed_time <= cooldown_length and message_count >= max_message_count:
            return True

        if message_count >= cooldown_length:
            message_count = 0

        message_count += 1

        self.guild_cooldown[message.guild.id][message.author.id] = (current_time, message_count)

        return False

    async def __get_response_destination(
        self, message: disnake.Message, response: str, history_id: int, in_thread: bool
    ):
        """Get the destination for a message.

        If the sentence is long, then it goes to a thread.

        Parameters
        ----------
        message : disnake.Message
            The message being responded to.
        response : str
            The response from OpenAI.
        """
        if isinstance(message.channel, disnake.channel.DMChannel):
            return message.channel
        if in_thread:
            return message.channel

        # num_sentences = len(nltk.sent_tokenize(response))
        num_chars = len(response)

        if num_chars > 250:
            try:
                message_destination = await message.create_thread(name=f"{response[:20]}...", auto_archive_duration=60)
                await message_destination.join()
                self.guild_prompt_history[message_destination.id] = copy.copy(self.guild_prompt_history[history_id])
            except disnake.Forbidden:
                logger.error("Forbidden from creating a thread in channel %d", message.channel.id)
                message_destination = message.channel
        else:
            message_destination = message.channel

        return message_destination

    async def respond_to_prompt(self, history_id: int, prompt: str) -> str:
        """Process a prompt and get a response.

        This function is the main steering function for getting a response from
        OpenAI ChatGPT. The prompt is prepared, the chat history updated, and
        a response is retrieved and returned.

        If something goes wrong due to, e.g. rate limiting from OpenAI, special
        strings are returned which can be sent to chat.

        Parameters
        ----------
        history_id: int
            An ID to store chat history to. Usually the guild or user id.
        prompt : str
            The latest prompt to give to ChatGPT.

        Returns
        -------
        str
            The generated response to the given prompt.
        """
        prompt = prompt.replace("@Margaret", "", 1).strip()  # todo, remove hardcoded reference

        if history_id not in self.guild_prompt_history:
            self.guild_prompt_token_count[history_id] = 0
            self.guild_prompt_history[history_id] = [{"role": "system", "content": DEFAULT_SYSTEM_MESSAGE}]

        await self.__trim_message_history(history_id)
        self.guild_prompt_history[history_id].append({"role": "user", "content": prompt})

        try:
            response = self.__openai_chat_completion(history_id)
        except openai.error.RateLimitError:
            return "Uh oh! I've hit OpenAI's rate limit :-("
        except Exception as exc:  # pylint: disable=broad-exception-caught
            stack = traceback.format_exception(type(exc), exc, exc.__traceback__)
            logger.exception("OpenAI API failed with exception:\n%s", "".join(stack))
            return "Uh oh! Something went wrong with that request :-("

        return response

    # Listeners ----------------------------------------------------------------

    @commands.Cog.listener("on_message")
    async def listen_for_mentions(self, message: disnake.Message) -> None:
        """Listen for mentions which are prompts for the AI.

        Parameters
        ----------
        message : str
            The message to process for mentions.
        """
        # ignore other both messages and itself
        if message.author.bot:
            return

        # only respond when mentioned, in DMs or when in own thread
        bot_mentioned = App.config("BOT_USER_OBJECT") in message.mentions
        message_in_dm = isinstance(message.channel, disnake.channel.DMChannel)
        in_thread = await self.__check_if_in_thread(message)

        if bot_mentioned or message_in_dm or in_thread:
            history_id = self.__get_history_id(message)

            if not message_in_dm and message.guild.id in TIME_LIMITED_SERVERS:
                on_cooldown = await self.__check_for_cooldown(message)

                if on_cooldown:
                    await self.do_cooldown(message)
                    return

            # if everything ok, type and send
            async with message.channel.typing():
                response = await self.respond_to_prompt(history_id, message.clean_content)
                message_destination = await self.__get_response_destination(message, response, history_id, in_thread)

                await message_destination.send(f"{message.author.mention if not message_in_dm else ''} {response}")

    # Commands -----------------------------------------------------------------

    @commands.cooldown(App.config("COOLDOWN_RATE"), App.config("COOLDOWN_STANDARD"), COOLDOWN_USER)
    @commands.slash_command(name="clear_ai_chat_history", description="reset your AI chat history")
    async def clear_chat_history(self, inter: disnake.ApplicationCommandInteraction) -> coroutine:
        """Clear history context for where the interaction was called from.

        Parameters
        ----------
        inter : disnake.ApplicationCommandInteraction
            The slash command interaction.
        """
        history_id = inter.guild.id if inter.guild else inter.author.id

        if history_id not in self.guild_prompt_history:
            return await inter.response.send_message("There is no chat history to clear.", ephemeral=True)

        self.guild_prompt_history[history_id] = [{"role": "system", "content": DEFAULT_SYSTEM_MESSAGE}]

        return await inter.response.send_message(
            "System prompt reset to default and chat history cleared.", ephemeral=True
        )

    @commands.cooldown(App.config("COOLDOWN_RATE"), App.config("COOLDOWN_STANDARD"), COOLDOWN_USER)
    @commands.slash_command(name="set_new_system_prompt", description="change the chat system prompt")
    async def set_system_message(self, inter: disnake.ApplicationCommandInteraction, message: str) -> coroutine:
        """Set a new system message for the location were the interaction came
        from.

        This typically does not override the default system message, and will
        append a new system message.

        Parameters
        ----------
        inter : disnake.ApplicationCommandInteraction
            The slash command interaction.
        message : str
            The new system prompt to set.
        """
        history_id = inter.guild.id if inter.guild else inter.author.id
        self.guild_prompt_history[history_id] = [{"role": "system", "content": message}]

        return await inter.response.send_message(
            "System prompt updated and chat history cleared.",
            ephemeral=True,
        )

    @commands.cooldown(App.config("COOLDOWN_RATE"), App.config("COOLDOWN_STANDARD"), COOLDOWN_USER)
    @commands.slash_command(name="reset_chat_history", description="reset the chat history")
    async def reset_chat_history(self, inter: disnake.ApplicationCommandInteraction) -> coroutine:
        """Reset the chat history to default.

        Parameters
        ----------
        inter : disnake.ApplicationCommandInteraction
            The slash command interaction.
        """
        history_id = inter.guild.id if inter.guild else inter.author.id
        self.guild_prompt_history[history_id] = [{"role": "system", "content": DEFAULT_SYSTEM_MESSAGE}]

        return await inter.response.send_message("Chat history reset.", ephemeral=True)

    @commands.cooldown(App.config("COOLDOWN_RATE"), App.config("COOLDOWN_STANDARD"), COOLDOWN_USER)
    @commands.slash_command(
        name="set_chat_output_tokens", description="change the maximum number of output tokens for a ai response"
    )
    @commands.default_member_permissions(administrator=True)
    async def set_max_tokens(
        self, inter: disnake.ApplicationCommandInteraction, num_tokens: int = commands.Param(gt=25, lt=1024)
    ) -> coroutine:
        """Set the number of tokens the model can return.

        Parameters
        ----------
        inter : disnake.Interaction
            The slash command interaction.
        num_tokens : int
            The number of tokens
        """
        self.model_max_output_tokens = num_tokens
        self.model_max_history_tokens = num_tokens * 3

        if self.model_max_history_tokens > 2048:
            self.model_max_history_tokens = 2048

        logger.info("Output tokens set to %d", num_tokens)

        await inter.response.send_message(f"Max output tokens set to {num_tokens}", ephemeral=True)

    @commands.cooldown(App.config("COOLDOWN_RATE"), App.config("COOLDOWN_STANDARD"), COOLDOWN_USER)
    @commands.slash_command(
        name="set_model_temperature",
        description="change the temperature of the model which affects the randomness of responses",
    )
    @commands.default_member_permissions(administrator=True)
    async def set_model_temperature(
        self, inter: disnake.ApplicationCommandInteraction, temperature: float = commands.Param(ge=0, le=2)
    ) -> coroutine:
        """Set the number of tokens the model can return.

        Parameters
        ----------
        inter : disnake.Interaction
            The slash command interaction.
        temperature: float
            The new temperature to use
        """
        self.model_temperature = temperature
        logger.info("Model temperature tokens set to %f", temperature)

        await inter.response.send_message(f"Model temperature set to {temperature}", ephemeral=True)<|MERGE_RESOLUTION|>--- conflicted
+++ resolved
@@ -115,7 +115,7 @@
         if guild_id == App.config("ID_SERVER_ADULT_CHILDREN"):
             if App.config("ID_ROLE_TOP_GAY") in [role.id for role in user.roles]:
                 return 0, 999
-            return App.config("COOLDOWN_STANDARD"), 1
+            return App.config("COOLDOWN_STANDARD"), App.config("COOLDOWN_RATE")
 
         return App.config("COOLDOWN_STANDARD"), App.config("COOLDOWN_RATE")
 
@@ -157,8 +157,6 @@
         except disnake.Forbidden:
             logger.error(f"Bot does not have permission to delete messages in {message.guild.id}")
 
-<<<<<<< HEAD
-=======
     @staticmethod
     async def __get_response_destination(message: disnake.Message, response: str):
         """Get the destination for a message.
@@ -192,7 +190,6 @@
 
         return message_destination
 
->>>>>>> 2522e7e4
     # Functions ----------------------------------------------------------------
 
     def __openai_chat_completion(self, history_id: int) -> str:
@@ -282,41 +279,6 @@
         self.guild_cooldown[message.guild.id][message.author.id] = (current_time, message_count)
 
         return False
-
-    async def __get_response_destination(
-        self, message: disnake.Message, response: str, history_id: int, in_thread: bool
-    ):
-        """Get the destination for a message.
-
-        If the sentence is long, then it goes to a thread.
-
-        Parameters
-        ----------
-        message : disnake.Message
-            The message being responded to.
-        response : str
-            The response from OpenAI.
-        """
-        if isinstance(message.channel, disnake.channel.DMChannel):
-            return message.channel
-        if in_thread:
-            return message.channel
-
-        # num_sentences = len(nltk.sent_tokenize(response))
-        num_chars = len(response)
-
-        if num_chars > 250:
-            try:
-                message_destination = await message.create_thread(name=f"{response[:20]}...", auto_archive_duration=60)
-                await message_destination.join()
-                self.guild_prompt_history[message_destination.id] = copy.copy(self.guild_prompt_history[history_id])
-            except disnake.Forbidden:
-                logger.error("Forbidden from creating a thread in channel %d", message.channel.id)
-                message_destination = message.channel
-        else:
-            message_destination = message.channel
-
-        return message_destination
 
     async def respond_to_prompt(self, history_id: int, prompt: str) -> str:
         """Process a prompt and get a response.
@@ -393,7 +355,7 @@
             # if everything ok, type and send
             async with message.channel.typing():
                 response = await self.respond_to_prompt(history_id, message.clean_content)
-                message_destination = await self.__get_response_destination(message, response, history_id, in_thread)
+                message_destination = await self.__get_response_destination(message, response)
 
                 await message_destination.send(f"{message.author.mention if not message_in_dm else ''} {response}")
 
