#!/usr/bin/env python3
# -*- coding: utf-8 -*-

"""Commands for interacting with the OpenAI chat bot interface."""

import logging
import time
import re
from types import coroutine
from collections import defaultdict

import openai
import openai.error
import disnake
from disnake.ext import commands

from slashbot.config import App
from slashbot.custom_cog import CustomCog
from slashbot.custom_bot import ModifiedInteractionBot


openai.api_key = App.config("OPENAI_API_KEY")

logger = logging.getLogger(App.config("LOGGER_NAME"))
COOLDOWN_USER = commands.BucketType.user


DEFAULT_SYSTEM_MESSAGE = " ".join(
    [
        "Your name is Margaret and you are a helpful assistant. Your favourite animal are rabbits. You are a big fan of",
        "the bands Anal Cunt and Megadeth. You really enjoy playing the board game Talisman. If you ever need to",
        "change the topic, suggest that everyone should hop on for a quick game of Talisman, or watch you stream Yakuza"
        "6.",
    ]
)

TIME_LIMITED_SERVERS = [
    App.config("ID_SERVER_ADULT_CHILDREN"),
    App.config("ID_SERVER_FREEDOM"),
]


class Chat(CustomCog):
    """Chat tools for the bot."""

    def __init__(self, bot: ModifiedInteractionBot):
        super().__init__()
        self.bot = bot

        self.guild_prompt_history = {}
        self.guild_prompt_token_count = defaultdict(dict)
        self.guild_cooldown = defaultdict(dict)

        self.model_temperature = 0.5
        self.model_max_history_tokens = 1024  # tokens
        self.model_max_history_remove_fraction = 0.5

    # Functions ----------------------------------------------------------------

<<<<<<< HEAD
    def __openai_chat_completion(self, history_id: int) -> str:
=======
    async def __chat_model(self, history_id: int) -> str:
>>>>>>> c8c130af
        """_summary_

        Parameters
        ----------
        history_id : int
            _description_

        Returns
        -------
        str
            _description_
        """
        response = openai.ChatCompletion.create(
            model="gpt-3.5-turbo",
            messages=self.guild_prompt_history[history_id],
            temperature=self.model_temperature,
            max_tokens=1024,
        )

        usage = response["usage"]
        # message = re.sub(r"\n+", "\n", response["choices"][0]["message"]["content"])
        message = response["choices"][0]["message"]["content"]

        if len(message) > 1920:
            return "I generated a sentence too large for Discord!"

        self.guild_prompt_history[history_id].append({"role": "assistant", "content": message})
        self.guild_prompt_token_count[history_id] = float(usage["total_tokens"])

        return message

    async def __trim_message_history(self, history_id: int) -> None:
        """Remove old messages from a chat history when it gets too long.

        Parameters
        ----------
        history_id : int
            _description_
        """
        if self.guild_prompt_token_count[history_id] < self.model_max_history_tokens:
            return

        num_remove = int(self.model_max_history_remove_fraction * len(self.guild_prompt_history[history_id]))
        logger.info("Removing last %d messages from %d prompt history", num_remove, history_id)

        for i in range(num_remove):
            self.guild_prompt_history[history_id].pop(i + 1)  # + 1 to ignore system message

        self.guild_prompt_token_count[history_id] = 0

    async def respond_to_prompt(self, history_id: int, prompt: str) -> coroutine:
        """_summary_

        Parameters
        ----------
        author : disnake.User
            _description_
        prompt : str
            _description_

        Returns
        -------
        coroutine
            _description_
        """
        prompt = prompt.replace("@Margaret", "", 1).strip()  # todo, remove hardcoded reference

        if history_id not in self.guild_prompt_history:
            self.guild_prompt_token_count[history_id] = 0
            self.guild_prompt_history[history_id] = [{"role": "system", "content": DEFAULT_SYSTEM_MESSAGE}]

        await self.__trim_message_history(history_id)
        self.guild_prompt_history[history_id].append({"role": "user", "content": prompt})

        try:
<<<<<<< HEAD
            response = self.__openai_chat_completion(history_id)
        except openai.error.RateLimitError:
            return "Uh oh! I've hit OpenAI's rate limit :-("
=======
            response = await self.__chat_model(history_id)
        except openai.error.RateLimitError:
            return "Uh oh! I've hit my rate limit :-("
>>>>>>> c8c130af
        except Exception as exc:  # pylint: disable=broad-exception-caught
            logger.error("OpenAI API failed with exception %s", exc)
            return "Uh oh! Something went wrong with that request :-("

        return response

    def __get_cooldown_length(self, guild_id, author) -> int:
        """_summary_

        Parameters
        ----------
        guild_id : _type_
            _description_
        author : _type_
            _description_

        Returns
        -------
        int
            _description_
        """
        return App.config("COOLDOWN_STANDARD"), App.config("COOLDOWN_RATE")

    # Listeners ----------------------------------------------------------------

    @commands.Cog.listener("on_message")
    async def listen_for_mentions(self, message: disnake.Message) -> None:
        """Respond to mentions with the AI.

        Parameters
        ----------
        message : str
            _description_
        """
        # ignore other both messages and itself
        if message.author.bot or message.author == App.config("BOT_USER_OBJECT"):
            return

        # only respond when mentioned or in DMs
        bot_mentioned = App.config("BOT_USER_OBJECT") in message.mentions
        message_in_dm = isinstance(message.channel, disnake.channel.DMChannel)

        if bot_mentioned or message_in_dm:
            # first check for any time limiting
            if message.guild.id in TIME_LIMITED_SERVERS:
                current_time = time.time()
                last_message_time, message_count = self.guild_cooldown[message.guild.id].get(message.author.id, (0, 0))
                elapsed_time = current_time - last_message_time
                cooldown_length, max_message_count = self.__get_cooldown_length(message.guild.id, message.author)
                if elapsed_time <= cooldown_length and message_count >= max_message_count:
                    try:
                        await message.delete(delay=10)
                        return await message.channel.send(f"Stop abusing me {message.author.mention}!", delete_after=10)
                    except disnake.Forbidden:
                        logger.error("Bot does not have permission to delete time limited message.")
                    return
                if message_count >= cooldown_length:
                    message_count = 0
                message_count += 1
                self.guild_cooldown[message.guild.id][message.author.id] = (current_time, message_count)

            # if everything ok, type and send
            async with message.channel.typing():
                response = await self.respond_to_prompt(message.guild.id, message.clean_content)

            await message.channel.send(f"{message.author.mention} {response}")

    # Commands -----------------------------------------------------------------

    @commands.cooldown(App.config("COOLDOWN_RATE"), App.config("COOLDOWN_STANDARD"), COOLDOWN_USER)
    @commands.slash_command(name="clear_ai_chat_history", description="reset your AI chat history")
    async def clear_chat_history(self, inter: disnake.ApplicationCommandInteraction) -> coroutine:
        """__description__

        Parameters
        ----------
        inter : disnake.ApplicationCommandInteraction
            _description_

        Returns
        -------
        coroutine
            _description_
        """
        if inter.guild.id not in self.guild_prompt_history:
            return await inter.response.send_message("There is no chat history to clear.", ephemeral=True)

        logger.info("System prompt reset to default for %s", inter.guild.name)
        self.guild_prompt_history[inter.guild.id] = [{"role": "system", "content": DEFAULT_SYSTEM_MESSAGE}]

        return await inter.response.send_message(
            "System prompt reset to default and chat history cleared.", ephemeral=True
        )

    @commands.cooldown(App.config("COOLDOWN_RATE"), App.config("COOLDOWN_STANDARD"), COOLDOWN_USER)
    @commands.slash_command(name="set_chat_system_prompt", description="change the chat system prompt")
    async def set_system_message(self, inter: disnake.ApplicationCommandInteraction, message: str) -> coroutine:
        """_summary_

        Parameters
        ----------
        inter : disnake.ApplicationCommandInteraction
            _description_
        message : str
            _description_
        """
        if inter.guild.id in self.guild_prompt_history:
            self.guild_prompt_history[inter.guild.id].append([{"role": "system", "content": message}])
        else:
            self.guild_prompt_history[inter.guild.id] = [{"role": "system", "content": message}]
        logger.info("New system prompt for chat %s: %s", inter.guild.name, message)

        return await inter.response.send_message("System prompt updated and chat history cleared.", ephemeral=True)<|MERGE_RESOLUTION|>--- conflicted
+++ resolved
@@ -57,11 +57,7 @@
 
     # Functions ----------------------------------------------------------------
 
-<<<<<<< HEAD
     def __openai_chat_completion(self, history_id: int) -> str:
-=======
-    async def __chat_model(self, history_id: int) -> str:
->>>>>>> c8c130af
         """_summary_
 
         Parameters
@@ -137,15 +133,9 @@
         self.guild_prompt_history[history_id].append({"role": "user", "content": prompt})
 
         try:
-<<<<<<< HEAD
             response = self.__openai_chat_completion(history_id)
         except openai.error.RateLimitError:
             return "Uh oh! I've hit OpenAI's rate limit :-("
-=======
-            response = await self.__chat_model(history_id)
-        except openai.error.RateLimitError:
-            return "Uh oh! I've hit my rate limit :-("
->>>>>>> c8c130af
         except Exception as exc:  # pylint: disable=broad-exception-caught
             logger.error("OpenAI API failed with exception %s", exc)
             return "Uh oh! Something went wrong with that request :-("
