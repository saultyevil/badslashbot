#!/usr/bin/env python3
# -*- coding: utf-8 -*-

"""Commands for requesting and providing content, as well as tracking leech
coins."""

import datetime
import logging
from types import coroutine

import disnake
from disnake.ext import commands, tasks
from prettytable import PrettyTable
from sqlalchemy.orm import Session

from slashbot.config import App
<<<<<<< HEAD
from slashbot.db import connect_to_database_engine
from slashbot.db import get_bank_account
from slashbot.db import BankAccount
=======
from slashbot.cog import CustomCog
from slashbot.markov import generate_sentence

cd_user = commands.BucketType.user
CHECK_FREQUENCY_SECONDS = 60

logger = logging.getLogger(App.config("LOGGER_NAME"))

>>>>>>> ac27271e

COOLDOWN_USER = commands.BucketType.user
CHECK_FREQUENCY_SECONDS = 30

logger = logging.getLogger(App.config("LOGGER_NAME"))


class Content(CustomCog):  # pylint: disable=too-many-instance-attributes
    """Demand and provide content, and track leech balance.

    Parameters
    ----------
    bot: commands.InteractionBot
        The bot object.
    generate_sentence: callable
        A function which generates sentences given a seed word.
    starting_balance: int
        The balance members start with upon account creation.
    role_name: str
        The name of the role to assign users to.
    stale_minutes: int
        The frequency to check for stale requests to remove.
    """

    def __init__(  # pylint: disable=too-many-arguments
        self,
        bot: commands.InteractionBot,
<<<<<<< HEAD
        generate_sentence: callable,
        stale_minutes: int = 30,
    ):
        self.bot = bot
        self.generate_sentence = generate_sentence
=======
        starting_balance: int = 5,
        role_name: str = "Content Leeches",
        stale_minutes: int = 30,
    ):
        self.bot = bot
        self.starting_balance = starting_balance
        self.role_name = role_name
>>>>>>> ac27271e
        self.stale_minutes = stale_minutes

        self.current_content_requests = []
        self.current_content_providers = []
        self.remove_stale_requests.start()  # pylint: disable=no-member

<<<<<<< HEAD
    # Before command invoke ----------------------------------------------------

    async def cog_before_slash_command_invoke(
        self, inter: disnake.ApplicationCommandInteraction
    ) -> disnake.ApplicationCommandInteraction:
        """Reset the cooldown for some users and servers.
=======
    # Commands -----------------------------------------------------------------

    @commands.cooldown(App.config("COOLDOWN_RATE"), App.config("COOLDOWN_STANDARD"), cd_user)
    @commands.slash_command(
        name="leave_leech",
        description="Leave the leech notification squad",
    )
    async def leave_leech(self, inter: disnake.ApplicationCommandInteraction) -> coroutine:
        """Leave the leech notification squad.
>>>>>>> ac27271e

        Parameters
        ----------
        inter: disnake.ApplicationCommandInteraction
<<<<<<< HEAD
            The interaction to possibly remove the cooldown from.
        """
        if inter.guild and inter.guild.id != App.config("ID_SERVER_ADULT_CHILDREN"):
            return inter.application_command.reset_cooldown(inter)

        if inter.author.id in App.config("NO_COOL_DOWN_USERS"):
            return inter.application_command.reset_cooldown(inter)
=======
            The interaction object for the command.
        """
        await self.leave_leech_role(inter.guild, inter.author)
        return await inter.response.send_message(
            f"You have left the {self.role_name} notification squad.", ephemeral=True
        )

    @commands.cooldown(App.config("COOLDOWN_RATE"), App.config("COOLDOWN_STANDARD"), cd_user)
    @commands.slash_command(
        name="leech_balance",
        description="Check how many leech coins you have",
    )
    async def balance(
        self,
        inter: disnake.ApplicationCommandInteraction,
        share: str = commands.Param(
            description="Whether to share your balance with the chat or not.",
            default="No",
            choices=["Yes", "No"],
            converter=convert_yes_to_false,
        ),
    ) -> coroutine:
        """Check your leech coin balance.

        Parameters
        ----------
        inter: disnake.ApplicationCommandInteraction
            The interaction object for the command.
        share: str
            If yes, ephemeral=False and the message will be printed to chat.
        """
        user_id, _ = await self.prepare_for_leech_command(inter.guild, inter.author)
        balance = self.bank[user_id]["balance"]

        if balance > 0:
            message = "You have Leech coins in your bank account."
        elif balance == 0:
            message = "You're broke, povvo!"
        else:
            message = "You filthy little Leech, you owe the bank!"

        embed = disnake.Embed(
            title=f"{inter.author.name}'s Leech Balance", color=disnake.Color.default(), description=message
        )
        embed.set_footer(text=f"{generate_sentence(seed_word='leech')}")
        embed.set_thumbnail(url="https://www.nicepng.com/png/full/258-2581153_cartoon-leech.png")
        embed.add_field(name="Balance", value=f"{balance} Leech coins")
        embed.add_field(name="Status", value=f"{self.bank[user_id]['status']}")

        return await inter.response.send_message(embed=embed, ephemeral=share)

    @commands.cooldown(App.config("COOLDOWN_RATE"), App.config("COOLDOWN_STANDARD"), cd_user)
    @commands.slash_command(name="need_content", description="Demand content, filthy leech", dm_permission=False)
    async def need_content(self, inter: disnake.ApplicationCommandInteraction) -> coroutine:
        """Demand that there be content, filthy little leech.

        Parameters
        ----------
        inter: disnake.ApplicationCommandInteraction
            The interaction object for the command.
        who: str
            The name of the user who should provide content.
        """
        user_id, role = await self.prepare_for_leech_command(inter.guild, inter.author)
        mention = role.mention if role else self.role_name
        current_requesters = [r["who"].id for r in self.requests]

        balance = self.bank[user_id]["balance"]

        if balance <= 0:
            return await inter.response.send_message(
                "You don't have enough Leech coins to ask for content.", ephemeral=True
            )

        # Add request to queue of requests to be answered
        if inter.author.id not in current_requesters:
            now = datetime.datetime.now()
            request = {
                "when": now.isoformat(),
                "stale_after": (now + datetime.timedelta(minutes=self.stale_minutes)).isoformat(),
                "who": inter.author,
            }
            self.requests.append(request)
            logger.info("%s has been added to the list of requests", inter.author.name)

        if len(self.requests) > 1:
            requesters = (
                ", ".join(map(lambda r: r["who"].name, self.requests[:-1]))
                + f" and {self.requests[-1]['who'].name} *need*"
            )
        else:
            requesters = f"{self.requests[0]['who'].name} *needs*"

        return await inter.response.send_message(f"{mention} {requesters} content.")

    @commands.cooldown(App.config("COOLDOWN_RATE"), App.config("COOLDOWN_STANDARD"), cd_user)
    @commands.slash_command(name="leech_squad", description="Join the leech notification squad", dm_permission=False)
    async def leech_squad(self, inter: disnake.ApplicationCommandInteraction) -> coroutine:
        """Join the leech notification squad.

        Parameters
        ----------
        inter: disnake.ApplicationCommandInteraction
            The interaction object for the command.
        """
        await self.get_or_create_leech_role(inter.guild)
        return await inter.response.send_message(
            f"You've joined the {self.role_name} notification squad.", ephemeral=True
        )

    @commands.cooldown(App.config("COOLDOWN_RATE"), App.config("COOLDOWN_STANDARD"), cd_user)
    @commands.slash_command(name="content_creator", description="Provide content like a good boy", dm_permission=False)
    async def content_creator(self, inter: disnake.ApplicationCommandInteraction) -> coroutine:
        """Provide content from the goodness of your heart, or heed the call
        for content.

        Parameters
        ----------
        inter: disnake.ApplicationCommandInteraction
            The interaction object for the command.
        """
        _, role = await self.prepare_for_leech_command(inter.guild, inter.author)
        mention = role.mention if role else self.role_name
        current_providers = [p["who"].id for p in self.providers]

        if inter.author.id not in current_providers:
            # same data structure as when requesting for content
            now = datetime.datetime.now()
            request = {
                "when": now.isoformat(),
                "stale_after": (now + datetime.timedelta(minutes=self.stale_minutes)).isoformat(),
                "who": inter.author,
            }
            self.providers.append(request)
            logger.info("%s has been added to the list of providers", inter.author.name)

        if len(self.providers) > 1:
            providers = (
                ", ".join(map(lambda r: r["who"].name, self.providers[:-1])) + f" and {self.providers[-1]['who'].name}"
            )
        else:
            providers = f"{self.providers[0]['who'].name}"

        return await inter.response.send_message(f"{mention} {providers} will be providing content.")

    @commands.cooldown(App.config("COOLDOWN_RATE"), App.config("COOLDOWN_STANDARD"), cd_user)
    @commands.slash_command(
        name="leech_score",
        description="Leech coin leaderboard",
    )
    async def leech_score(
        self,
        inter: disnake.ApplicationCommandInteraction,
        share: str = commands.Param(
            description="Whether to share your balance with the chat or not.",
            default="No",
            choices=["Yes", "No"],
            converter=convert_yes_to_false,
        ),
    ) -> coroutine:
        """Show the balance for all users.

                Parameters
        ----------
        inter: disnake.ApplicationCommandInteraction
            The interaction object for the command.
        """
        _, _ = await self.prepare_for_leech_command(inter.guild, inter.author)
        if not self.bank:
            await inter.response.send_message("There are no accounts.", ephemeral=True)

        # Use list comprehension to get a list of name, balance and status for
        # each account
        rows = [[account["name"], account["balance"], account["status"]] for account in self.bank.values()]

        # PrettyTable to create a nicely formatted table
        table = PrettyTable()
        table.align = "r"
        table.field_names = ["Name", "Balance", "Status"]
        table.add_rows(rows)

        return await inter.response.send_message(f"```{table.get_string(sortby='Name')}```", ephemeral=share)
>>>>>>> ac27271e

    # Events -------------------------------------------------------------------

    @commands.Cog.listener("on_voice_state_update")
    async def check_if_user_started_streaming(  # pylint: disable=too-many-locals
        self, member: disnake.Member, before: disnake.VoiceState, after: disnake.VoiceState
    ) -> None:
        """Check if a user starts streaming after a request.

        Parameters
        ----------
        member: disnake.Member
            The member which changed voice state.
        before: disnake.VoiceState
            The voice state before update.
        after: disnake.VoiceState
            The voice state afterwards.
        """
        now = datetime.datetime.now()
        started_streaming = before.self_stream is False and after.self_stream is True

        channel = after.channel
        if not channel:
            return
        users_in_channel = len(channel.members) - 1
        if users_in_channel == 0:
            return

        # If there are requests, and this member just started streaming
        if self.current_content_requests and started_streaming:
            logger.debug("%s started streaming when someone requested", member.name)
            # then remove all stale requests
            n_removed = 0
            for idx, request in enumerate(self.current_content_requests):
                user_id = str(request["who"].id)
                when = datetime.datetime.fromisoformat(request["when"])
                if when < now:
                    await self.modify_leech_coin_balance(user_id, -1)
                    logger.debug("removing %s from list", request["who"])
                    self.current_content_requests.pop(idx)
                    n_removed += 1

            # give them some number of leech coins, depending on number of requests
            return await self.modify_leech_coin_balance(str(member.id), n_removed)

        # If no requests, but the person is a provider then check if someone
        # is providing on the voice channel
        if self.current_content_providers:
            for this_member in channel.members:
                is_member_streaming = this_member.voice.self_stream
                is_member_provider = this_member in self.current_content_providers

                if is_member_provider and is_member_streaming:
                    self.current_content_providers.remove(this_member.id)
                    await self.modify_leech_coin_balance(this_member.id, 1)
                    logger.debug("%s is streaming when they said they would provide", this_member.name)

        if len(self.current_content_requests) > 0:
            logger.info("requests: %s", self.current_content_requests)
        if len(self.current_content_providers) > 0:
            logger.info("providers: %s", self.current_content_providers)

    # Tasks --------------------------------------------------------------------

    @tasks.loop(seconds=CHECK_FREQUENCY_SECONDS)
    async def remove_stale_requests(self) -> None:
        """Check periodically for stale requests."""
        if len(self.current_content_requests) == 0:
            return

        now = datetime.datetime.now()

        # Remove requests that are older than the threshold

        for idx, request in enumerate(self.current_content_requests):
            when_stale = datetime.datetime.fromisoformat(request["stale_after"])
            if when_stale < now:
                logger.info("removing %s from content requesters", request["who"])
                self.current_content_requests.pop(idx)

        # Then do same for providers. Done separately because they can be
        # different length lists

        for idx, provider in enumerate(self.current_content_providers):
            when_stale = datetime.datetime.fromisoformat(provider["stale_after"])
            if when_stale < now:
                logger.info("removing %s from content providers", provider["who"])
                self.current_content_providers.pop(idx)

    # Functions ----------------------------------------------------------------

    @staticmethod
    def get_account(user_id: int) -> BankAccount:
        """Get a bank account for a given user ID.

        Parameters
        ----------
        user_id : int
            The Discord ID for the user to get the account for.

        Returns
        -------
        BankAccount
            The back account requested.
        """
        with Session(connect_to_database_engine()) as session:
            return get_bank_account(session, user_id)

    @staticmethod
    def modify_leech_coin_balance(user_id: int, modify_amount: int) -> None:
        """Add a leech coin to a user's bank.

        Parameters
        ----------
        user_id: int
            The ID of the user.
        to_add: int
            The number of coins to add.
        """
        with Session(connect_to_database_engine()) as session:
            account = get_bank_account(session, user_id)

            account.balance += modify_amount
            if account.balance <= 0:
                account.status = "Content leech"
            else:
                account.status = "Content consoomer"

            session.commit()

        logger.debug("Modified %d balance by %i coins", user_id, modify_amount)

    # Commands -----------------------------------------------------------------

    @commands.cooldown(App.config("COOLDOWN_RATE"), App.config("COOLDOWN_STANDARD"), COOLDOWN_USER)
    @commands.slash_command(
        name="content_balance",
        description="Check how many Content coins you have",
    )
    async def balance(
        self,
        inter: disnake.ApplicationCommandInteraction,
    ) -> coroutine:
        """Check your leech coin balance.

        Parameters
        ----------
        inter: disnake.ApplicationCommandInteraction
            The interaction object for the command.
        """
        account = self.get_account(inter.author.id)

        if account.balance > 0:
            message = "You are a handsome content provider."
        elif account.balance == 0:
            message = "You are content neutral."
        else:
            message = "You are owe the server content!"

        embed = disnake.Embed(
            title=f"{inter.author.name}'s Content Balance", color=disnake.Color.default(), description=message
        )
        embed.set_footer(text=f"{self.generate_sentence('leech')}")
        embed.set_thumbnail(url="https://www.nicepng.com/png/full/258-2581153_cartoon-leech.png")
        embed.add_field(name="Balance", value=f"{account.balance} Content Coins")
        embed.add_field(name="Status", value=f"{account.status}")

        return await inter.response.send_message(embed=embed)

    @commands.cooldown(App.config("COOLDOWN_RATE"), App.config("COOLDOWN_STANDARD"), COOLDOWN_USER)
    @commands.slash_command(name="need_content", description="Demand some content, like a bad boy", dm_permission=False)
    async def request_content(self, inter: disnake.ApplicationCommandInteraction) -> coroutine:
        """Demand that there be content, filthy little leech.

        Parameters
        ----------
        inter: disnake.ApplicationCommandInteraction
            The interaction object for the command.
        who: str
            The name of the user who should provide content.
        """
        _ = self.get_account(inter.author.id)
        current_requesters = [requests["who"].id for requests in self.current_content_requests]

        # Add request to queue of requests to be answered
        if inter.author.id not in current_requesters:
            now = datetime.datetime.now()
            request = {
                "when": now.isoformat(),
                "stale_after": (now + datetime.timedelta(minutes=self.stale_minutes)).isoformat(),
                "who": inter.author,
            }
            self.current_content_requests.append(request)
            logger.info("%s has been added to the list of requests", inter.author.name)

        if len(self.current_content_requests) > 1:
            requesters = (
                ", ".join(map(lambda r: r["who"].name, self.current_content_requests[:-1]))
                + f" and {self.current_content_requests[-1]['who'].name} *need*"
            )
        else:
            requesters = f"{self.current_content_requests[0]['who'].name} *needs*"

        return await inter.response.send_message(f"{requesters} content.")

    @commands.cooldown(App.config("COOLDOWN_RATE"), App.config("COOLDOWN_STANDARD"), COOLDOWN_USER)
    @commands.slash_command(name="provide_content", description="Provide content like a good boy", dm_permission=False)
    async def provide_content(self, inter: disnake.ApplicationCommandInteraction) -> coroutine:
        """Provide content from the goodness of your heart, or heed the call
        for content.

        Parameters
        ----------
        inter: disnake.ApplicationCommandInteraction
            The interaction object for the command.
        """
        _ = self.get_account(inter.author.id)
        current_providers = [provider["who"].id for provider in self.current_content_providers]

        if inter.author.id not in current_providers:
            # same data structure as when requesting for content
            now = datetime.datetime.now()
            request = {
                "when": now.isoformat(),
                "stale_after": (now + datetime.timedelta(minutes=self.stale_minutes)).isoformat(),
                "who": inter.author,
            }
            self.current_content_providers.append(request)
            logger.info("%s has been added to the list of providers", inter.author.name)

        if len(self.current_content_providers) > 1:
            providers = (
                ", ".join(map(lambda r: r["who"].name, self.current_content_providers[:-1]))
                + f" and {self.current_content_providers[-1]['who'].name}"
            )
        else:
            providers = f"{self.current_content_providers[0]['who'].name}"

        return await inter.response.send_message(f"{providers} will be providing content.")

    @commands.cooldown(App.config("COOLDOWN_RATE"), App.config("COOLDOWN_STANDARD"), COOLDOWN_USER)
    @commands.slash_command(
        name="content_leaderboard",
        description="Content coin leaderboard",
    )
    async def leech_score(
        self,
        inter: disnake.ApplicationCommandInteraction,
        sort_by: str = commands.Param(
            name="Sort by", default="User", choices=["User", "Balance"], description="The column to sort the table by."
        ),
    ) -> coroutine:
        """Show the balance for all users.

                Parameters
        ----------
        inter: disnake.ApplicationCommandInteraction
            The interaction object for the command.
        """
        _ = self.get_account(inter.author.id)
        with Session(connect_to_database_engine()) as session:
            accounts = session.query(BankAccount)
            if accounts.count() == 0:
                return await inter.response.send_message("There are no accounts.", ephemeral=True)
            leaderboard_rows = [(account.user.user_name, int(account.balance), account.status) for account in accounts]

        # PrettyTable to create a nicely formatted table
        table = PrettyTable()
        table.align = "r"
        table.field_names = ["User", "Balance", "Status"]
        table.add_rows(leaderboard_rows)

        return await inter.response.send_message(f"```{table.get_string(sortby=sort_by)}```")<|MERGE_RESOLUTION|>--- conflicted
+++ resolved
@@ -14,20 +14,11 @@
 from sqlalchemy.orm import Session
 
 from slashbot.config import App
-<<<<<<< HEAD
 from slashbot.db import connect_to_database_engine
 from slashbot.db import get_bank_account
 from slashbot.db import BankAccount
-=======
 from slashbot.cog import CustomCog
 from slashbot.markov import generate_sentence
-
-cd_user = commands.BucketType.user
-CHECK_FREQUENCY_SECONDS = 60
-
-logger = logging.getLogger(App.config("LOGGER_NAME"))
-
->>>>>>> ac27271e
 
 COOLDOWN_USER = commands.BucketType.user
 CHECK_FREQUENCY_SECONDS = 30
@@ -55,241 +46,16 @@
     def __init__(  # pylint: disable=too-many-arguments
         self,
         bot: commands.InteractionBot,
-<<<<<<< HEAD
         generate_sentence: callable,
         stale_minutes: int = 30,
     ):
         self.bot = bot
         self.generate_sentence = generate_sentence
-=======
-        starting_balance: int = 5,
-        role_name: str = "Content Leeches",
-        stale_minutes: int = 30,
-    ):
-        self.bot = bot
-        self.starting_balance = starting_balance
-        self.role_name = role_name
->>>>>>> ac27271e
         self.stale_minutes = stale_minutes
 
         self.current_content_requests = []
         self.current_content_providers = []
         self.remove_stale_requests.start()  # pylint: disable=no-member
-
-<<<<<<< HEAD
-    # Before command invoke ----------------------------------------------------
-
-    async def cog_before_slash_command_invoke(
-        self, inter: disnake.ApplicationCommandInteraction
-    ) -> disnake.ApplicationCommandInteraction:
-        """Reset the cooldown for some users and servers.
-=======
-    # Commands -----------------------------------------------------------------
-
-    @commands.cooldown(App.config("COOLDOWN_RATE"), App.config("COOLDOWN_STANDARD"), cd_user)
-    @commands.slash_command(
-        name="leave_leech",
-        description="Leave the leech notification squad",
-    )
-    async def leave_leech(self, inter: disnake.ApplicationCommandInteraction) -> coroutine:
-        """Leave the leech notification squad.
->>>>>>> ac27271e
-
-        Parameters
-        ----------
-        inter: disnake.ApplicationCommandInteraction
-<<<<<<< HEAD
-            The interaction to possibly remove the cooldown from.
-        """
-        if inter.guild and inter.guild.id != App.config("ID_SERVER_ADULT_CHILDREN"):
-            return inter.application_command.reset_cooldown(inter)
-
-        if inter.author.id in App.config("NO_COOL_DOWN_USERS"):
-            return inter.application_command.reset_cooldown(inter)
-=======
-            The interaction object for the command.
-        """
-        await self.leave_leech_role(inter.guild, inter.author)
-        return await inter.response.send_message(
-            f"You have left the {self.role_name} notification squad.", ephemeral=True
-        )
-
-    @commands.cooldown(App.config("COOLDOWN_RATE"), App.config("COOLDOWN_STANDARD"), cd_user)
-    @commands.slash_command(
-        name="leech_balance",
-        description="Check how many leech coins you have",
-    )
-    async def balance(
-        self,
-        inter: disnake.ApplicationCommandInteraction,
-        share: str = commands.Param(
-            description="Whether to share your balance with the chat or not.",
-            default="No",
-            choices=["Yes", "No"],
-            converter=convert_yes_to_false,
-        ),
-    ) -> coroutine:
-        """Check your leech coin balance.
-
-        Parameters
-        ----------
-        inter: disnake.ApplicationCommandInteraction
-            The interaction object for the command.
-        share: str
-            If yes, ephemeral=False and the message will be printed to chat.
-        """
-        user_id, _ = await self.prepare_for_leech_command(inter.guild, inter.author)
-        balance = self.bank[user_id]["balance"]
-
-        if balance > 0:
-            message = "You have Leech coins in your bank account."
-        elif balance == 0:
-            message = "You're broke, povvo!"
-        else:
-            message = "You filthy little Leech, you owe the bank!"
-
-        embed = disnake.Embed(
-            title=f"{inter.author.name}'s Leech Balance", color=disnake.Color.default(), description=message
-        )
-        embed.set_footer(text=f"{generate_sentence(seed_word='leech')}")
-        embed.set_thumbnail(url="https://www.nicepng.com/png/full/258-2581153_cartoon-leech.png")
-        embed.add_field(name="Balance", value=f"{balance} Leech coins")
-        embed.add_field(name="Status", value=f"{self.bank[user_id]['status']}")
-
-        return await inter.response.send_message(embed=embed, ephemeral=share)
-
-    @commands.cooldown(App.config("COOLDOWN_RATE"), App.config("COOLDOWN_STANDARD"), cd_user)
-    @commands.slash_command(name="need_content", description="Demand content, filthy leech", dm_permission=False)
-    async def need_content(self, inter: disnake.ApplicationCommandInteraction) -> coroutine:
-        """Demand that there be content, filthy little leech.
-
-        Parameters
-        ----------
-        inter: disnake.ApplicationCommandInteraction
-            The interaction object for the command.
-        who: str
-            The name of the user who should provide content.
-        """
-        user_id, role = await self.prepare_for_leech_command(inter.guild, inter.author)
-        mention = role.mention if role else self.role_name
-        current_requesters = [r["who"].id for r in self.requests]
-
-        balance = self.bank[user_id]["balance"]
-
-        if balance <= 0:
-            return await inter.response.send_message(
-                "You don't have enough Leech coins to ask for content.", ephemeral=True
-            )
-
-        # Add request to queue of requests to be answered
-        if inter.author.id not in current_requesters:
-            now = datetime.datetime.now()
-            request = {
-                "when": now.isoformat(),
-                "stale_after": (now + datetime.timedelta(minutes=self.stale_minutes)).isoformat(),
-                "who": inter.author,
-            }
-            self.requests.append(request)
-            logger.info("%s has been added to the list of requests", inter.author.name)
-
-        if len(self.requests) > 1:
-            requesters = (
-                ", ".join(map(lambda r: r["who"].name, self.requests[:-1]))
-                + f" and {self.requests[-1]['who'].name} *need*"
-            )
-        else:
-            requesters = f"{self.requests[0]['who'].name} *needs*"
-
-        return await inter.response.send_message(f"{mention} {requesters} content.")
-
-    @commands.cooldown(App.config("COOLDOWN_RATE"), App.config("COOLDOWN_STANDARD"), cd_user)
-    @commands.slash_command(name="leech_squad", description="Join the leech notification squad", dm_permission=False)
-    async def leech_squad(self, inter: disnake.ApplicationCommandInteraction) -> coroutine:
-        """Join the leech notification squad.
-
-        Parameters
-        ----------
-        inter: disnake.ApplicationCommandInteraction
-            The interaction object for the command.
-        """
-        await self.get_or_create_leech_role(inter.guild)
-        return await inter.response.send_message(
-            f"You've joined the {self.role_name} notification squad.", ephemeral=True
-        )
-
-    @commands.cooldown(App.config("COOLDOWN_RATE"), App.config("COOLDOWN_STANDARD"), cd_user)
-    @commands.slash_command(name="content_creator", description="Provide content like a good boy", dm_permission=False)
-    async def content_creator(self, inter: disnake.ApplicationCommandInteraction) -> coroutine:
-        """Provide content from the goodness of your heart, or heed the call
-        for content.
-
-        Parameters
-        ----------
-        inter: disnake.ApplicationCommandInteraction
-            The interaction object for the command.
-        """
-        _, role = await self.prepare_for_leech_command(inter.guild, inter.author)
-        mention = role.mention if role else self.role_name
-        current_providers = [p["who"].id for p in self.providers]
-
-        if inter.author.id not in current_providers:
-            # same data structure as when requesting for content
-            now = datetime.datetime.now()
-            request = {
-                "when": now.isoformat(),
-                "stale_after": (now + datetime.timedelta(minutes=self.stale_minutes)).isoformat(),
-                "who": inter.author,
-            }
-            self.providers.append(request)
-            logger.info("%s has been added to the list of providers", inter.author.name)
-
-        if len(self.providers) > 1:
-            providers = (
-                ", ".join(map(lambda r: r["who"].name, self.providers[:-1])) + f" and {self.providers[-1]['who'].name}"
-            )
-        else:
-            providers = f"{self.providers[0]['who'].name}"
-
-        return await inter.response.send_message(f"{mention} {providers} will be providing content.")
-
-    @commands.cooldown(App.config("COOLDOWN_RATE"), App.config("COOLDOWN_STANDARD"), cd_user)
-    @commands.slash_command(
-        name="leech_score",
-        description="Leech coin leaderboard",
-    )
-    async def leech_score(
-        self,
-        inter: disnake.ApplicationCommandInteraction,
-        share: str = commands.Param(
-            description="Whether to share your balance with the chat or not.",
-            default="No",
-            choices=["Yes", "No"],
-            converter=convert_yes_to_false,
-        ),
-    ) -> coroutine:
-        """Show the balance for all users.
-
-                Parameters
-        ----------
-        inter: disnake.ApplicationCommandInteraction
-            The interaction object for the command.
-        """
-        _, _ = await self.prepare_for_leech_command(inter.guild, inter.author)
-        if not self.bank:
-            await inter.response.send_message("There are no accounts.", ephemeral=True)
-
-        # Use list comprehension to get a list of name, balance and status for
-        # each account
-        rows = [[account["name"], account["balance"], account["status"]] for account in self.bank.values()]
-
-        # PrettyTable to create a nicely formatted table
-        table = PrettyTable()
-        table.align = "r"
-        table.field_names = ["Name", "Balance", "Status"]
-        table.add_rows(rows)
-
-        return await inter.response.send_message(f"```{table.get_string(sortby='Name')}```", ephemeral=share)
->>>>>>> ac27271e
 
     # Events -------------------------------------------------------------------
 
