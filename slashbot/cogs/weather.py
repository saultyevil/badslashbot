--- conflicted
+++ resolved
@@ -11,20 +11,15 @@
 import disnake
 import pyowm
 from disnake.ext import commands
-<<<<<<< HEAD
 from sqlalchemy.orm import Session
-=======
->>>>>>> ac27271e
 
 from slashbot.config import App
 from slashbot.cog import CustomCog
 from slashbot.error import deferred_error_message
-<<<<<<< HEAD
 from slashbot.db import get_user
 from slashbot.db import connect_to_database_engine
-=======
 from slashbot.markov import generate_sentence
->>>>>>> ac27271e
+
 
 logger = logging.getLogger(App.config("LOGGER_NAME"))
 
